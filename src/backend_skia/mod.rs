--- conflicted
+++ resolved
@@ -123,7 +123,7 @@
     img_size: ScreenSize,
     canvas: &mut skia::Canvas,
 ) {
-    render_node_to_canvas_impl(node, opt, view_box, img_size, &mut RenderState::Ok, surface)
+    render_node_to_canvas_impl(node, opt, view_box, img_size, &mut RenderState::Ok, canvas)
 }
 
 fn render_node_to_canvas_impl(
@@ -132,7 +132,7 @@
     view_box: usvg::ViewBox,
     img_size: ScreenSize,
     state: &mut RenderState,
-    surface: &mut skia::Surface,
+    canvas: &mut skia::Canvas,
 ) {
     let mut layers = create_layers(img_size);
 
@@ -143,15 +143,9 @@
     let mut ts = node.abs_transform();
     ts.append(&node.transform());
 
-<<<<<<< HEAD
     canvas.concat(&ts.to_native());
-    render_node(node, opt, &mut layers, canvas);
+    render_node(node, opt, state, &mut layers, canvas);
     canvas.set_matrix(&curr_ts);
-=======
-    surface.concat(&ts.to_native());
-    render_node(node, opt, state, &mut layers, surface);
-    surface.set_matrix(&curr_ts);
->>>>>>> e311e33f
 }
 
 fn create_root_image(
@@ -191,11 +185,7 @@
 ) -> Option<Rect> {
     match *node.borrow() {
         usvg::NodeKind::Svg(_) => {
-<<<<<<< HEAD
-            render_group(node, opt, layers, canvas)
-=======
-            render_group(node, opt, state, layers, surface)
->>>>>>> e311e33f
+            render_group(node, opt, state, layers, canvas)
         }
         usvg::NodeKind::Path(ref path) => {
             path::draw(&node.tree(), path, opt, skia::BlendMode::SourceOver, canvas)
@@ -204,11 +194,7 @@
             Some(image::draw(img, opt, canvas))
         }
         usvg::NodeKind::Group(ref g) => {
-<<<<<<< HEAD
-            render_group_impl(node, g, opt, layers, canvas)
-=======
-            render_group_impl(node, g, opt, state, layers, surface)
->>>>>>> e311e33f
+            render_group_impl(node, g, opt, state, layers, canvas)
         }
         _ => None,
     }
@@ -225,11 +211,6 @@
     let mut g_bbox = Rect::new_bbox();
 
     for node in parent.children() {
-<<<<<<< HEAD
-        canvas.concat(&node.transform().to_native());
-
-        let bbox = render_node(&node, opt, layers, canvas);
-=======
         match state {
             RenderState::Ok => {}
             RenderState::RenderUntil(ref last) => {
@@ -242,10 +223,9 @@
             RenderState::BackgroundFinished => break,
         }
 
-        surface.concat(&node.transform().to_native());
-
-        let bbox = render_node(&node, opt, state, layers, surface);
->>>>>>> e311e33f
+        canvas.concat(&node.transform().to_native());
+
+        let bbox = render_node(&node, opt, state, layers, canvas);
         if let Some(bbox) = bbox {
             if let Some(bbox) = bbox.transform(&node.transform()) {
                 g_bbox = g_bbox.expand(bbox);
@@ -290,12 +270,12 @@
     // 'Any filter effects, masking and group opacity that might be set on A[i] do not apply
     // when rendering the children of A[i] into BUF[i].'
     if *state == RenderState::BackgroundFinished {
-        let curr_ts = surface.get_matrix();
-        surface.reset_matrix();
-        surface.draw_surface(
+        let curr_ts = canvas.get_matrix();
+        canvas.reset_matrix();
+        canvas.draw_surface(
             &sub_surface, 0.0, 0.0, 255, skia::BlendMode::SourceOver, skia::FilterQuality::Low,
         );
-        surface.set_matrix(&curr_ts);
+        canvas.set_matrix(&curr_ts);
         return bbox;
     }
 
