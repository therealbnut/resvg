// This Source Code Form is subject to the terms of the Mozilla Public
// License, v. 2.0. If a copy of the MPL was not distributed with this
// file, You can obtain one at http://mozilla.org/MPL/2.0/.

use log::warn;
use crate::render::prelude::*;

pub fn draw(
    image: &usvg::Image,
    canvas: &mut tiny_skia::Canvas,
) -> Rect {
    if image.visibility != usvg::Visibility::Visible {
        return image.view_box.rect;
    }

    draw_kind(&image.kind, image.view_box, image.rendering_mode, canvas);
    image.view_box.rect
}

pub fn draw_kind(
    kind: &usvg::ImageKind,
    view_box: usvg::ViewBox,
    rendering_mode: usvg::ImageRendering,
    canvas: &mut tiny_skia::Canvas,
) {
    match kind {
        usvg::ImageKind::JPEG(ref data) => {
            match read_jpeg(data) {
                Some(image) => { draw_raster(&image, view_box, rendering_mode, canvas); }
                None => warn!("Failed to load an embedded image."),
            }
        }
        usvg::ImageKind::PNG(ref data) => {
            match read_png(data) {
                Some(image) => { draw_raster(&image, view_box, rendering_mode, canvas); }
                None => warn!("Failed to load an embedded image."),
            }
        }
        usvg::ImageKind::SVG(ref subtree) => {
            draw_svg(subtree, view_box, canvas);
        }
    }
}

fn draw_raster(
    img: &Image,
    view_box: usvg::ViewBox,
    rendering_mode: usvg::ImageRendering,
    canvas: &mut tiny_skia::Canvas,
) -> Option<()> {
    let (w, h) = img.size.dimensions();
    let mut pixmap = tiny_skia::Pixmap::new(w, h)?;
    image_to_pixmap(&img, pixmap.data_mut());

    let mut filter = tiny_skia::FilterQuality::Bicubic;
    if rendering_mode == usvg::ImageRendering::OptimizeSpeed {
        filter = tiny_skia::FilterQuality::Nearest;
    }

    if view_box.aspect.slice {
        let r = view_box.rect;
        let rect = tiny_skia::Rect::from_xywh(
            r.x() as f32, r.y() as f32,
            r.width() as f32, r.height() as f32,
        )?;
        canvas.set_clip_rect(rect, true);
    }

    let r = image_rect(&view_box, img.size);
    let rect = tiny_skia::Rect::from_xywh(
        r.x() as f32, r.y() as f32,
        r.width() as f32, r.height() as f32,
    )?;

    let ts = tiny_skia::Transform::from_row(
        rect.width() as f32 / pixmap.width() as f32,
        0.0,
        0.0,
        rect.height() as f32 / pixmap.height() as f32,
        r.x() as f32,
        r.y() as f32,
    )?;

    let pattern = tiny_skia::Pattern::new(
        &pixmap,
        tiny_skia::SpreadMode::Pad,
        filter,
        1.0,
        ts,
    );
    let mut paint = tiny_skia::Paint::default();
    paint.shader = pattern;

    canvas.fill_rect(rect, &paint);

    canvas.reset_clip();

    Some(())
}

fn image_to_pixmap(image: &Image, pixmap: &mut [u8]) {
    use rgb::FromSlice;

    let mut i = 0;
    match &image.data {
        ImageData::RGB(data) => {
            for p in data.as_rgb() {
                pixmap[i + 0] = p.r;
                pixmap[i + 1] = p.g;
                pixmap[i + 2] = p.b;
                pixmap[i + 3] = 255;

                i += tiny_skia::BYTES_PER_PIXEL;
            }
        }
        ImageData::RGBA(data) => {
            for p in data.as_rgba() {
                pixmap[i + 0] = p.r;
                pixmap[i + 1] = p.g;
                pixmap[i + 2] = p.b;
                pixmap[i + 3] = p.a;

                i += tiny_skia::BYTES_PER_PIXEL;
            }

            svgfilters::multiply_alpha(pixmap.as_rgba_mut());
        }
    }
}

fn draw_svg(
    tree: &usvg::Tree,
    view_box: usvg::ViewBox,
    canvas: &mut tiny_skia::Canvas,
) -> Option<()> {
    let img_size = tree.svg_node().size.to_screen_size();
    let (ts, clip) = usvg::utils::view_box_to_transform_with_clip(&view_box, img_size);

    let mut sub_canvas = canvas.clone();
    sub_canvas.apply_transform(&ts.to_native());
    sub_canvas.pixmap.fill(tiny_skia::Color::TRANSPARENT);
    render_to_canvas(&tree, img_size, &mut sub_canvas);

    if let Some(clip) = clip {
        let rr = tiny_skia::Rect::from_xywh(
            clip.x() as f32,
            clip.y() as f32,
            clip.width() as f32,
            clip.height() as f32,
        )?;
        canvas.set_clip_rect(rr, false);
    }

<<<<<<< HEAD
    canvas.concat(ts.to_native());
    render::render_to_canvas(&tree, img_size, canvas);
=======
    let ts = canvas.get_transform();
    canvas.reset_transform();
    canvas.draw_pixmap(0, 0, &sub_canvas.pixmap, &tiny_skia::PixmapPaint::default());
    canvas.reset_clip();
    canvas.set_transform(ts);
>>>>>>> 64a1c16a

    Some(())
}

struct Image {
    data: ImageData,
    size: ScreenSize,
}

enum ImageData {
    RGB(Vec<u8>),
    RGBA(Vec<u8>),
}

fn read_png(data: &[u8]) -> Option<Image> {
    let decoder = png::Decoder::new(data);
    let (info, mut reader) = decoder.read_info().ok()?;

    let size = ScreenSize::new(info.width, info.height)?;

    let mut img_data = vec![0; info.buffer_size()];
    reader.next_frame(&mut img_data).ok()?;

    let data = match info.color_type {
        png::ColorType::RGB => ImageData::RGB(img_data),
        png::ColorType::RGBA => ImageData::RGBA(img_data),
        png::ColorType::Grayscale => {
            let mut rgb_data = Vec::with_capacity(img_data.len() * 3);
            for gray in img_data {
                rgb_data.push(gray);
                rgb_data.push(gray);
                rgb_data.push(gray);
            }

            ImageData::RGB(rgb_data)
        }
        png::ColorType::GrayscaleAlpha => {
            let mut rgba_data = Vec::with_capacity(img_data.len() * 2);
            for slice in img_data.chunks(2) {
                let gray = slice[0];
                let alpha = slice[1];
                rgba_data.push(gray);
                rgba_data.push(gray);
                rgba_data.push(gray);
                rgba_data.push(alpha);
            }

            ImageData::RGBA(rgba_data)
        }
        png::ColorType::Indexed => {
            warn!("Indexed PNG is not supported.");
            return None
        }
    };

    Some(Image {
        data,
        size,
    })
}

fn read_jpeg(data: &[u8]) -> Option<Image> {
    let mut decoder = jpeg_decoder::Decoder::new(data);
    let img_data = decoder.decode().ok()?;
    let info = decoder.info()?;

    let size = ScreenSize::new(info.width as u32, info.height as u32)?;

    let data = match info.pixel_format {
        jpeg_decoder::PixelFormat::RGB24 => ImageData::RGB(img_data),
        jpeg_decoder::PixelFormat::L8 => {
            let mut rgb_data = Vec::with_capacity(img_data.len() * 3);
            for gray in img_data {
                rgb_data.push(gray);
                rgb_data.push(gray);
                rgb_data.push(gray);
            }

            ImageData::RGB(rgb_data)
        }
        _ => return None,
    };

    Some(Image {
        data,
        size,
    })
}

/// Calculates an image rect depending on the provided view box.
fn image_rect(
    view_box: &usvg::ViewBox,
    img_size: ScreenSize,
) -> Rect {
    let new_size = img_size.fit_view_box(view_box);
    let (x, y) = usvg::utils::aligned_pos(
        view_box.aspect.align,
        view_box.rect.x(),
        view_box.rect.y(),
        view_box.rect.width() - new_size.width() as f64,
        view_box.rect.height() - new_size.height() as f64,
    );

    new_size.to_size().to_rect(x, y)
}<|MERGE_RESOLUTION|>--- conflicted
+++ resolved
@@ -151,16 +151,11 @@
         canvas.set_clip_rect(rr, false);
     }
 
-<<<<<<< HEAD
-    canvas.concat(ts.to_native());
-    render::render_to_canvas(&tree, img_size, canvas);
-=======
     let ts = canvas.get_transform();
     canvas.reset_transform();
     canvas.draw_pixmap(0, 0, &sub_canvas.pixmap, &tiny_skia::PixmapPaint::default());
     canvas.reset_clip();
     canvas.set_transform(ts);
->>>>>>> 64a1c16a
 
     Some(())
 }
