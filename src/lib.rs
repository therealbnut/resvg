// This Source Code Form is subject to the terms of the Mozilla Public
// License, v. 2.0. If a copy of the MPL was not distributed with this
// file, You can obtain one at http://mozilla.org/MPL/2.0/.

/*!
[resvg](https://github.com/RazrFalcon/resvg) is an SVG rendering library.
*/

#![doc(html_root_url = "https://docs.rs/resvg/0.11.0")]

#![warn(missing_docs)]

pub use rgb::RGBA8;
pub use usvg::ScreenSize;

use usvg::NodeExt;
use log::warn;

#[macro_use] mod macros;
mod clip;
mod filter;
mod image;
mod layers;
mod mask;
mod paint_server;
mod path;
mod render;


/// A raster image that contains rendering results.
///
/// Unpremultiplied RGBA color type is used.
#[derive(Clone)]
pub struct Image {
    data: Vec<u8>,
    width: u32,
    height: u32,
}

impl Image {
    fn from_canvas(canvas: tiny_skia::Canvas) -> Self {
        use rgb::FromSlice;

        let width = canvas.pixmap.width();
        let height = canvas.pixmap.height();

        let mut data = canvas.pixmap.take();
        svgfilters::demultiply_alpha(data.as_rgba_mut());

        Image {
            data,
            width,
            height,
        }
    }

    /// Returns the image width.
    ///
    /// Newer zero.
    pub fn width(&self) -> u32 {
        self.width
    }

    /// Returns the image height.
    ///
    /// Newer zero.
    pub fn height(&self) -> u32 {
        self.height
    }

    /// Returns the image size.
    pub fn size(&self) -> ScreenSize {
        ScreenSize::new(self.width(), self.height()).unwrap()
    }

    /// Returns the image content as `u8` slice.
    pub fn data(&self) -> &[u8] {
        &self.data
    }

    /// Returns the underlying data.
    pub fn take(self) -> Vec<u8> {
        self.data
    }

    /// Save the image as PNG at a provided path.
    pub fn save_png<P: AsRef<std::path::Path>>(&self, path: P) -> Result<(), png::EncodingError> {
        let file = std::fs::File::create(path)?;
        let ref mut w = std::io::BufWriter::new(file);

        let mut encoder = png::Encoder::new(w, self.width(), self.height());
        encoder.set_color(png::ColorType::RGBA);
        encoder.set_depth(png::BitDepth::Eight);

        let mut writer = encoder.write_header()?;
        writer.write_image_data(&self.data())
    }
}


/// Renders an SVG to image.
pub fn render(
    tree: &usvg::Tree,
    fit_to: usvg::FitTo,
    background: Option<usvg::Color>,
) -> Option<Image> {
    let (mut canvas, size)
        = render::create_root_image(tree.svg_node().size.to_screen_size(), fit_to, background)?;
    render::render_to_canvas(tree, size, &mut canvas);
    Some(Image::from_canvas(canvas))
}

/// Renders an SVG node to image.
pub fn render_node(
    node: &usvg::Node,
    fit_to: usvg::FitTo,
    background: Option<usvg::Color>,
) -> Option<Image> {
    let node_bbox = if let Some(bbox) = node.calculate_bbox() {
        bbox
    } else {
        warn!("Node '{}' has zero size.", node.id());
        return None;
    };

    let vbox = usvg::ViewBox {
        rect: node_bbox,
        aspect: usvg::AspectRatio::default(),
    };

    let (mut img, img_size)
        = render::create_root_image(node_bbox.size().to_screen_size(), fit_to, background)?;

    render::render_node_to_canvas(node, vbox, img_size, &mut render::RenderState::Ok, &mut img);
<<<<<<< HEAD
    Some(Image::from_surface(img))
}

/// Renders an SVG to an existing Skia Canvas.
pub fn render_to_canvas(
    tree: &usvg::Tree,
    img_size: ScreenSize,
    canvas: &mut tiny_skia::Canvas,
) {
    render::render_to_canvas(tree, img_size, canvas);
=======
    Some(Image::from_canvas(img))
>>>>>>> 64a1c16a
}<|MERGE_RESOLUTION|>--- conflicted
+++ resolved
@@ -132,8 +132,7 @@
         = render::create_root_image(node_bbox.size().to_screen_size(), fit_to, background)?;
 
     render::render_node_to_canvas(node, vbox, img_size, &mut render::RenderState::Ok, &mut img);
-<<<<<<< HEAD
-    Some(Image::from_surface(img))
+    Some(Image::from_canvas(img))
 }
 
 /// Renders an SVG to an existing Skia Canvas.
@@ -143,7 +142,4 @@
     canvas: &mut tiny_skia::Canvas,
 ) {
     render::render_to_canvas(tree, img_size, canvas);
-=======
-    Some(Image::from_canvas(img))
->>>>>>> 64a1c16a
 }